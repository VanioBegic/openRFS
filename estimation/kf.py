import numpy as np
from typing import Optional
from estimation.kalman import Kalman


class KF(Kalman):

    def __init__(self, transition_model, transition_noise, measurement_model, measurement_noise):
        self.transition_model = transition_model
        self.transition_noise = transition_noise
        self.measurement_model = measurement_model
        self.measurement_noise = measurement_noise

    def predict(self,
                states: np.ndarray,
                covariances: np.ndarray,
                control: Optional[np.ndarray] = None,
                control_transition: Optional[np.ndarray] = None):
        """
        Computes the predict step of classical Kalman filter

        :param states: Numpy array storing N states, where each row represents a state

        :param covariances: Numpy array storing covariances matching to states in NxMxM format where M is dimensionality
                            of state vector

<<<<<<< HEAD
    :param control: Numpy array for storing single control vector in row form
=======
        :param control: Numpy array for storing either a single control vector in row form
>>>>>>> 54f9c9c6

        :param control_transition: Transition matrices for control vectors

<<<<<<< HEAD
    :return: Predicted states and covariances

    Usage:
    This function can be used to create compute prediction of many states at once. Limitation to vectorization is that
    all states are predicted with same transition model. It is also assumed that there is only single control vector
    which is applied to all predicted states.
    """
=======
        :return: Predicted states and covariances
        """
>>>>>>> 54f9c9c6

        # ensure that states is in row form
        dim = states.shape[1]

        # initialize the control vector or ensure it is in row form
        if not control:
            control = np.zeros((1, dim))
        else:
            control = np.atleast_2d(control)

        # initialize control transition or ensure that it is in form for vectorized operations
        if not control_transition:
            control_transition = np.eye(dim)

        predicted_states = states @ self.transition_model.T + control @ control_transition.T
        predicted_covariances = self.transition_model @ covariances @ self.transition_model.T + self.transition_noise

        return predicted_states, predicted_covariances

    def update(self,
               states: np.ndarray,
               covariances: np.ndarray,
               measurements: np.ndarray):
        """

        :param states: Numpy array storing N states, where each row represents a state

        :param covariances: Numpy array storing covariances matching to states in NxMxM format where M is dimensionality
                            of state vector

        :param measurements: Numpy array for storing measurements, where each row is treated as a measurement.

        :return: Returns updated states and covariance matrices
        """

        # matrix times vector operations are transposed because the states and measurements are viewed as stored in rows
        if self.measurement_noise.ndim < 3:
            self.measurement_noise = self.measurement_noise[np.newaxis]

        innovation = measurements - states @ self.measurement_model.T

        _, _, kalman_gain = self.compute_update_matrices(covariances)

        return self.pure_update(states, covariances, innovation, kalman_gain)

    def compute_update_matrices(self,
                                covariances):

        innovation_covariance = self.measurement_noise + self.measurement_model @ covariances @ self.measurement_model.T
        inv_innovation_covariances = np.linalg.inv(innovation_covariance)
        kalman_gain = covariances @ self.measurement_model.T @ inv_innovation_covariances
        return innovation_covariance, inv_innovation_covariances, kalman_gain

    def pure_update(self,
                    states,
                    covariances,
                    innovation,
                    kalman_gain):

        dim = states.shape[1]
        updated_states = states + np.squeeze(innovation[:, np.newaxis] @ np.transpose(kalman_gain, (0, 2, 1)))
        updated_covariances = (np.eye(dim) - kalman_gain @ self.measurement_model) @ covariances
        return updated_states, updated_covariances<|MERGE_RESOLUTION|>--- conflicted
+++ resolved
@@ -24,26 +24,16 @@
         :param covariances: Numpy array storing covariances matching to states in NxMxM format where M is dimensionality
                             of state vector
 
-<<<<<<< HEAD
-    :param control: Numpy array for storing single control vector in row form
-=======
-        :param control: Numpy array for storing either a single control vector in row form
->>>>>>> 54f9c9c6
+        :param control: Numpy array for storing single control vector in row form
 
         :param control_transition: Transition matrices for control vectors
 
-<<<<<<< HEAD
-    :return: Predicted states and covariances
+        :return: Predicted states and covariances
 
-    Usage:
-    This function can be used to create compute prediction of many states at once. Limitation to vectorization is that
-    all states are predicted with same transition model. It is also assumed that there is only single control vector
-    which is applied to all predicted states.
-    """
-=======
-        :return: Predicted states and covariances
+        Usage: This function can be used to create compute prediction of many states at once. Limitation to
+        vectorization is that all states are predicted with same transition model. It is also assumed that there is
+        only single control vector which is applied to all predicted states.
         """
->>>>>>> 54f9c9c6
 
         # ensure that states is in row form
         dim = states.shape[1]
